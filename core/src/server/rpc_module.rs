// Copyright 2019-2021 Parity Technologies (UK) Ltd.
//
// Permission is hereby granted, free of charge, to any
// person obtaining a copy of this software and associated
// documentation files (the "Software"), to deal in the
// Software without restriction, including without
// limitation the rights to use, copy, modify, merge,
// publish, distribute, sublicense, and/or sell copies of
// the Software, and to permit persons to whom the Software
// is furnished to do so, subject to the following
// conditions:
//
// The above copyright notice and this permission notice
// shall be included in all copies or substantial portions
// of the Software.
//
// THE SOFTWARE IS PROVIDED "AS IS", WITHOUT WARRANTY OF
// ANY KIND, EXPRESS OR IMPLIED, INCLUDING BUT NOT LIMITED
// TO THE WARRANTIES OF MERCHANTABILITY, FITNESS FOR A
// PARTICULAR PURPOSE AND NONINFRINGEMENT. IN NO EVENT
// SHALL THE AUTHORS OR COPYRIGHT HOLDERS BE LIABLE FOR ANY
// CLAIM, DAMAGES OR OTHER LIABILITY, WHETHER IN AN ACTION
// OF CONTRACT, TORT OR OTHERWISE, ARISING FROM, OUT OF OR
// IN CONNECTION WITH THE SOFTWARE OR THE USE OR OTHER
// DEALINGS IN THE SOFTWARE.

use std::collections::hash_map::Entry;
use std::fmt::{self, Debug};
use std::future::Future;
use std::ops::{Deref, DerefMut};
use std::sync::Arc;

use crate::error::Error;
use crate::id_providers::RandomIntegerIdProvider;
use crate::server::helpers::{MethodResponse, MethodSink};
use crate::server::subscription::{
	sub_message_to_json, BoundedSubscriptions, IntoSubscriptionCloseResponse, PendingSubscriptionSink,
	SubNotifResultOrError, Subscribers, Subscription, SubscriptionCloseResponse, SubscriptionKey, SubscriptionPermit,
	SubscriptionState,
};
use crate::traits::ToRpcParams;
use futures_util::{future::BoxFuture, FutureExt};
use jsonrpsee_types::error::{ErrorCode, ErrorObject};
use jsonrpsee_types::{
	Id, Params, Request, Response, ResponsePayload, ResponseSuccess, SubscriptionId as RpcSubscriptionId,
};
use rustc_hash::FxHashMap;
use serde::de::DeserializeOwned;
use tokio::sync::{mpsc, oneshot};

use super::IntoResponse;

/// A `MethodCallback` is an RPC endpoint, callable with a standard JSON-RPC request,
/// implemented as a function pointer to a `Fn` function taking four arguments:
/// the `id`, `params`, a channel the function uses to communicate the result (or error)
/// back to `jsonrpsee`, and the connection ID (useful for the websocket transport).
pub type SyncMethod = Arc<dyn Send + Sync + Fn(Id, Params, MaxResponseSize) -> MethodResponse>;
/// Similar to [`SyncMethod`], but represents an asynchronous handler.
pub type AsyncMethod<'a> =
	Arc<dyn Send + Sync + Fn(Id<'a>, Params<'a>, ConnectionId, MaxResponseSize) -> BoxFuture<'a, MethodResponse>>;
/// Method callback for subscriptions.
pub type SubscriptionMethod<'a> = Arc<
	dyn Send + Sync + Fn(Id, Params, MethodSink, SubscriptionState) -> BoxFuture<'a, Result<MethodResponse, Id<'a>>>,
>;
// Method callback to unsubscribe.
type UnsubscriptionMethod = Arc<dyn Send + Sync + Fn(Id, Params, ConnectionId, MaxResponseSize) -> MethodResponse>;

/// Connection ID, used for stateful protocol such as WebSockets.
/// For stateless protocols such as http it's unused, so feel free to set it some hardcoded value.
pub type ConnectionId = usize;

/// Max response size.
pub type MaxResponseSize = usize;

/// Raw response from an RPC
/// A tuple containing:
///   - Call result as a `String`,
///   - a [`mpsc::UnboundedReceiver<String>`] to receive future subscription results
pub type RawRpcResponse = (MethodResponse, mpsc::Receiver<String>);

/// This represent a response to a RPC call
/// and `Subscribe` calls are handled differently
/// because we want to prevent subscriptions to start
/// before the actual subscription call has been answered.
#[derive(Debug, Clone)]
pub enum CallOrSubscription {
	/// The subscription callback itself sends back the result
	/// so it must not be sent back again.
	Subscription(MethodResponse),

	/// Treat it as ordinary call.
	Call(MethodResponse),
}

impl CallOrSubscription {
	/// Extract the JSON-RPC response.
	pub fn as_response(&self) -> &MethodResponse {
		match &self {
			Self::Subscription(r) => r,
			Self::Call(r) => r,
		}
	}

	/// Extract the JSON-RPC response.
	pub fn into_response(self) -> MethodResponse {
		match self {
			Self::Subscription(r) => r,
			Self::Call(r) => r,
		}
	}
}

/// Callback wrapper that can be either sync or async.
#[derive(Clone)]
pub enum MethodCallback {
	/// Synchronous method handler.
	Sync(SyncMethod),
	/// Asynchronous method handler.
	Async(AsyncMethod<'static>),
	/// Subscription method handler.
	Subscription(SubscriptionMethod<'static>),
	/// Unsubscription method handler.
	Unsubscription(UnsubscriptionMethod),
}

/// The kind of the JSON-RPC method call, it can be a subscription, method call or unknown.
#[derive(Debug, Copy, Clone)]
pub enum MethodKind {
	/// Subscription Call.
	Subscription,
	/// Unsubscription Call.
	Unsubscription,
	/// Method call.
	MethodCall,
<<<<<<< HEAD
	/// Unknown method.
	Unknown,
=======
	/// The method was not found.
	NotFound,
>>>>>>> 8a24e245
}

impl std::fmt::Display for MethodKind {
	fn fmt(&self, f: &mut std::fmt::Formatter<'_>) -> std::fmt::Result {
		let s = match self {
			Self::Subscription => "subscription",
			Self::MethodCall => "method call",
<<<<<<< HEAD
			Self::Unknown => "unknown",
=======
			Self::NotFound => "method not found",
>>>>>>> 8a24e245
			Self::Unsubscription => "unsubscription",
		};

		write!(f, "{s}")
	}
}

/// Result of a method, either direct value or a future of one.
pub enum MethodResult<T> {
	/// Result by value
	Sync(T),
	/// Future of a value
	Async(BoxFuture<'static, T>),
}

impl<T: Debug> Debug for MethodResult<T> {
	fn fmt(&self, f: &mut fmt::Formatter) -> fmt::Result {
		match self {
			MethodResult::Sync(result) => result.fmt(f),
			MethodResult::Async(_) => f.write_str("<future>"),
		}
	}
}

impl Debug for MethodCallback {
	fn fmt(&self, f: &mut std::fmt::Formatter<'_>) -> std::fmt::Result {
		match self {
			Self::Async(_) => write!(f, "Async"),
			Self::Sync(_) => write!(f, "Sync"),
			Self::Subscription(_) => write!(f, "Subscription"),
			Self::Unsubscription(_) => write!(f, "Unsubscription"),
		}
	}
}

/// Reference-counted, clone-on-write collection of synchronous and asynchronous methods.
#[derive(Default, Debug, Clone)]
pub struct Methods {
	callbacks: Arc<FxHashMap<&'static str, MethodCallback>>,
}

impl Methods {
	/// Creates a new empty [`Methods`].
	pub fn new() -> Self {
		Self::default()
	}

	/// Verifies that the method name is not already taken, and returns an error if it is.
	pub fn verify_method_name(&self, name: &'static str) -> Result<(), Error> {
		if self.callbacks.contains_key(name) {
			return Err(Error::MethodAlreadyRegistered(name.into()));
		}

		Ok(())
	}

	/// Inserts the method callback for a given name, or returns an error if the name was already taken.
	/// On success it returns a mut reference to the [`MethodCallback`] just inserted.
	pub fn verify_and_insert(
		&mut self,
		name: &'static str,
		callback: MethodCallback,
	) -> Result<&mut MethodCallback, Error> {
		match self.mut_callbacks().entry(name) {
			Entry::Occupied(_) => Err(Error::MethodAlreadyRegistered(name.into())),
			Entry::Vacant(vacant) => Ok(vacant.insert(callback)),
		}
	}

	/// Helper for obtaining a mut ref to the callbacks HashMap.
	fn mut_callbacks(&mut self) -> &mut FxHashMap<&'static str, MethodCallback> {
		Arc::make_mut(&mut self.callbacks)
	}

	/// Merge two [`Methods`]'s by adding all [`MethodCallback`]s from `other` into `self`.
	/// Fails if any of the methods in `other` is present already.
	pub fn merge(&mut self, other: impl Into<Methods>) -> Result<(), Error> {
		let mut other = other.into();

		for name in other.callbacks.keys() {
			self.verify_method_name(name)?;
		}

		let callbacks = self.mut_callbacks();

		for (name, callback) in other.mut_callbacks().drain() {
			callbacks.insert(name, callback);
		}

		Ok(())
	}

	/// Returns the method callback.
	pub fn method(&self, method_name: &str) -> Option<&MethodCallback> {
		self.callbacks.get(method_name)
	}

	/// Returns the method callback along with its name. The returned name is same as the
	/// `method_name`, but its lifetime bound is `'static`.
	pub fn method_with_name(&self, method_name: &str) -> Option<(&'static str, &MethodCallback)> {
		self.callbacks.get_key_value(method_name).map(|(k, v)| (*k, v))
	}

	/// Returns the kind of the method callback,
	pub fn method_kind(&self, method_name: &str) -> MethodKind {
		match self.method(method_name) {
			None => MethodKind::Unknown,
			Some(MethodCallback::Async(_)) | Some(MethodCallback::Sync(_)) => MethodKind::MethodCall,
			Some(MethodCallback::Subscription(_)) => MethodKind::Subscription,
			Some(MethodCallback::Unsubscription(_)) => MethodKind::Unsubscription,
		}
	}

	/// Helper to call a method on the `RPC module` without having to spin up a server.
	///
	/// The params must be serializable as JSON array, see [`ToRpcParams`] for further documentation.
	///
	/// Returns the decoded value of the `result field` in JSON-RPC response if successful.
	///
	/// # Examples
	///
	/// ```
	/// #[tokio::main]
	/// async fn main() {
	///     use jsonrpsee::{RpcModule, IntoResponse};
	///     use jsonrpsee::core::RpcResult;
	///
	///     let mut module = RpcModule::new(());
	///     module.register_method::<RpcResult<u64>, _>("echo_call", |params, _| {
	///         params.one::<u64>().map_err(Into::into)
	///     }).unwrap();
	///
	///     let echo: u64 = module.call("echo_call", [1_u64]).await.unwrap();
	///     assert_eq!(echo, 1);
	/// }
	/// ```
	pub async fn call<Params: ToRpcParams, T: DeserializeOwned + Clone>(
		&self,
		method: &str,
		params: Params,
	) -> Result<T, Error> {
		let params = params.to_rpc_params()?;
		let req = Request::new(method.into(), params.as_ref().map(|p| p.as_ref()), Id::Number(0));
		tracing::trace!("[Methods::call] Method: {:?}, params: {:?}", method, params);
		let (resp, _) = self.inner_call(req, 1, mock_subscription_permit()).await;
		let rp = serde_json::from_str::<Response<T>>(&resp.result)?;
		ResponseSuccess::try_from(rp).map(|s| s.result).map_err(Error::Call)
	}

	/// Make a request (JSON-RPC method call or subscription) by using raw JSON.
	///
	/// Returns the raw JSON response to the call and a stream to receive notifications if the call was a subscription.
	///
	/// # Examples
	///
	/// ```
	/// #[tokio::main]
	/// async fn main() {
	///     use jsonrpsee::{RpcModule, SubscriptionMessage};
	///     use jsonrpsee::types::{response::Success, Response};
	///     use futures_util::StreamExt;
	///
	///     let mut module = RpcModule::new(());
	///     module.register_subscription("hi", "hi", "goodbye", |_, pending, _| async {
	///         let sink = pending.accept().await?;
	///
	///         // see comment above.
	///         sink.send("one answer".into()).await?;
	///
	///         Ok(())
	///     }).unwrap();
	///     let (resp, mut stream) = module.raw_json_request(r#"{"jsonrpc":"2.0","method":"hi","id":0}"#, 1).await.unwrap();
	///     let resp: Success<u64> = serde_json::from_str::<Response<u64>>(&resp.result).unwrap().try_into().unwrap();
	///     let sub_resp = stream.recv().await.unwrap();
	///     assert_eq!(
	///         format!(r#"{{"jsonrpc":"2.0","method":"hi","params":{{"subscription":{},"result":"one answer"}}}}"#, resp.result),
	///         sub_resp
	///     );
	/// }
	/// ```
	pub async fn raw_json_request(
		&self,
		request: &str,
		buf_size: usize,
	) -> Result<(MethodResponse, mpsc::Receiver<String>), Error> {
		tracing::trace!("[Methods::raw_json_request] Request: {:?}", request);
		let req: Request = serde_json::from_str(request)?;
		let (resp, rx) = self.inner_call(req, buf_size, mock_subscription_permit()).await;

		Ok((resp, rx))
	}

	/// Execute a callback.
	async fn inner_call(
		&self,
		req: Request<'_>,
		buf_size: usize,
		subscription_permit: SubscriptionPermit,
	) -> RawRpcResponse {
		let (tx, mut rx) = mpsc::channel(buf_size);
		let id = req.id.clone();
		let params = Params::new(req.params.as_ref().map(|params| params.as_ref().get()));

		let response = match self.method(&req.method) {
			None => MethodResponse::error(req.id, ErrorObject::from(ErrorCode::MethodNotFound)),
			Some(MethodCallback::Sync(cb)) => (cb)(id, params, usize::MAX),
			Some(MethodCallback::Async(cb)) => (cb)(id.into_owned(), params.into_owned(), 0, usize::MAX).await,
			Some(MethodCallback::Subscription(cb)) => {
				let conn_state =
					SubscriptionState { conn_id: 0, id_provider: &RandomIntegerIdProvider, subscription_permit };
				let res = match (cb)(id, params, MethodSink::new(tx.clone()), conn_state).await {
					Ok(rp) => rp,
					Err(id) => MethodResponse::error(id, ErrorObject::from(ErrorCode::InternalError)),
				};

				// This message is not used because it's used for metrics so we discard in other to
				// not read once this is used for subscriptions.
				//
				// The same information is part of `res` above.
				let _ = rx.recv().await.expect("Every call must at least produce one response; qed");

				res
			}
			Some(MethodCallback::Unsubscription(cb)) => (cb)(id, params, 0, usize::MAX),
		};

		tracing::trace!("[Methods::inner_call] Method: {}, response: {:?}", req.method, response);

		(response, rx)
	}

	/// Helper to create a subscription on the `RPC module` without having to spin up a server.
	///
	/// The params must be serializable as JSON array, see [`ToRpcParams`] for further documentation.
	///
	/// Returns [`Subscription`] on success which can used to get results from the subscription.
	///
	/// # Examples
	///
	/// ```
	/// #[tokio::main]
	/// async fn main() {
	///     use jsonrpsee::{RpcModule, SubscriptionMessage};
	///     use jsonrpsee::core::{Error, EmptyServerParams, RpcResult};
	///
	///     let mut module = RpcModule::new(());
	///     module.register_subscription("hi", "hi", "goodbye", |_, pending, _| async move {
	///         let sink = pending.accept().await?;
	///         sink.send("one answer".into()).await?;
	///         Ok(())
	///     }).unwrap();
	///
	///     let mut sub = module.subscribe_unbounded("hi", EmptyServerParams::new()).await.unwrap();
	///     // In this case we ignore the subscription ID,
	///     let (sub_resp, _sub_id) = sub.next::<String>().await.unwrap().unwrap();
	///     assert_eq!(&sub_resp, "one answer");
	/// }
	/// ```
	pub async fn subscribe_unbounded(&self, sub_method: &str, params: impl ToRpcParams) -> Result<Subscription, Error> {
		self.subscribe(sub_method, params, u32::MAX as usize).await
	}

	/// Similar to [`Methods::subscribe_unbounded`] but it's using a bounded channel and the buffer capacity must be
	/// provided.
	pub async fn subscribe(
		&self,
		sub_method: &str,
		params: impl ToRpcParams,
		buf_size: usize,
	) -> Result<Subscription, Error> {
		let params = params.to_rpc_params()?;
		let req = Request::new(sub_method.into(), params.as_ref().map(|p| p.as_ref()), Id::Number(0));

		tracing::trace!("[Methods::subscribe] Method: {}, params: {:?}", sub_method, params);

		let (resp, rx) = self.inner_call(req, buf_size, mock_subscription_permit()).await;

		// TODO: hack around the lifetime on the `SubscriptionId` by deserialize first to serde_json::Value.
		let as_success: ResponseSuccess<serde_json::Value> =
			serde_json::from_str::<Response<_>>(&resp.result)?.try_into()?;

		let sub_id = as_success.result.try_into().map_err(|_| Error::InvalidSubscriptionId)?;

		Ok(Subscription { sub_id, rx })
	}

	/// Returns an `Iterator` with all the method names registered on this server.
	pub fn method_names(&self) -> impl Iterator<Item = &'static str> + '_ {
		self.callbacks.keys().copied()
	}
}

impl<Context> Deref for RpcModule<Context> {
	type Target = Methods;

	fn deref(&self) -> &Methods {
		&self.methods
	}
}

impl<Context> DerefMut for RpcModule<Context> {
	fn deref_mut(&mut self) -> &mut Methods {
		&mut self.methods
	}
}

/// Sets of JSON-RPC methods can be organized into "module"s that are in turn registered on the server or,
/// alternatively, merged with other modules to construct a cohesive API. [`RpcModule`] wraps an additional context
/// argument that can be used to access data during call execution.
#[derive(Debug, Clone)]
pub struct RpcModule<Context> {
	ctx: Arc<Context>,
	methods: Methods,
}

impl<Context> RpcModule<Context> {
	/// Create a new module with a given shared `Context`.
	pub fn new(ctx: Context) -> Self {
		Self { ctx: Arc::new(ctx), methods: Default::default() }
	}

	/// Transform a module into an `RpcModule<()>` (unit context).
	pub fn remove_context(self) -> RpcModule<()> {
		let mut module = RpcModule::new(());
		module.methods = self.methods;
		module
	}
}

impl<Context> From<RpcModule<Context>> for Methods {
	fn from(module: RpcModule<Context>) -> Methods {
		module.methods
	}
}

impl<Context: Send + Sync + 'static> RpcModule<Context> {
	/// Register a new synchronous RPC method, which computes the response with the given callback.
	pub fn register_method<R, F>(
		&mut self,
		method_name: &'static str,
		callback: F,
	) -> Result<&mut MethodCallback, Error>
	where
		Context: Send + Sync + 'static,
		R: IntoResponse + 'static,
		F: Fn(Params, &Context) -> R + Send + Sync + 'static,
	{
		let ctx = self.ctx.clone();
		self.methods.verify_and_insert(
			method_name,
			MethodCallback::Sync(Arc::new(move |id, params, max_response_size| {
				let rp = callback(params, &*ctx).into_response();
				MethodResponse::response(id, rp, max_response_size)
			})),
		)
	}

	/// Register a new asynchronous RPC method, which computes the response with the given callback.
	pub fn register_async_method<R, Fun, Fut>(
		&mut self,
		method_name: &'static str,
		callback: Fun,
	) -> Result<&mut MethodCallback, Error>
	where
		R: IntoResponse + 'static,
		Fut: Future<Output = R> + Send,
		Fun: (Fn(Params<'static>, Arc<Context>) -> Fut) + Clone + Send + Sync + 'static,
	{
		let ctx = self.ctx.clone();
		self.methods.verify_and_insert(
			method_name,
			MethodCallback::Async(Arc::new(move |id, params, _, max_response_size| {
				let ctx = ctx.clone();
				let callback = callback.clone();

				let future = async move {
					let rp = callback(params, ctx).await.into_response();
					MethodResponse::response(id, rp, max_response_size)
				};
				future.boxed()
			})),
		)
	}

	/// Register a new **blocking** synchronous RPC method, which computes the response with the given callback.
	/// Unlike the regular [`register_method`](RpcModule::register_method), this method can block its thread and perform
	/// expensive computations.
	pub fn register_blocking_method<R, F>(
		&mut self,
		method_name: &'static str,
		callback: F,
	) -> Result<&mut MethodCallback, Error>
	where
		Context: Send + Sync + 'static,
		R: IntoResponse + 'static,
		F: Fn(Params, Arc<Context>) -> R + Clone + Send + Sync + 'static,
	{
		let ctx = self.ctx.clone();
		let callback = self.methods.verify_and_insert(
			method_name,
			MethodCallback::Async(Arc::new(move |id, params, _, max_response_size| {
				let ctx = ctx.clone();
				let callback = callback.clone();

				tokio::task::spawn_blocking(move || {
					let rp = callback(params, ctx).into_response();
					MethodResponse::response(id, rp, max_response_size)
				})
				.map(|result| match result {
					Ok(r) => r,
					Err(err) => {
						tracing::error!("Join error for blocking RPC method: {:?}", err);
						MethodResponse::error(Id::Null, ErrorObject::from(ErrorCode::InternalError))
					}
				})
				.boxed()
			})),
		)?;

		Ok(callback)
	}

	/// Register a new publish/subscribe interface using JSON-RPC notifications.
	///
	/// It implements the [ethereum pubsub specification](https://geth.ethereum.org/docs/rpc/pubsub)
	/// with an option to choose custom subscription ID generation.
	///
	/// Furthermore, it generates the `unsubscribe implementation` where a `bool` is used as
	/// the result to indicate whether the subscription was successfully unsubscribed to or not.
	/// For instance an `unsubscribe call` may fail if a non-existent subscription ID is used in the call.
	///
	/// This method ensures that the `subscription_method_name` and `unsubscription_method_name` are unique.
	/// The `notif_method_name` argument sets the content of the `method` field in the JSON document that
	/// the server sends back to the client. The uniqueness of this value is not machine checked and it's up to
	/// the user to ensure it is not used in any other [`RpcModule`] used in the server.
	///
	/// # Arguments
	///
	/// * `subscription_method_name` - name of the method to call to initiate a subscription
	/// * `notif_method_name` - name of method to be used in the subscription payload (technically a JSON-RPC
	///   notification)
	/// * `unsubscription_method` - name of the method to call to terminate a subscription
	/// * `callback` - A callback to invoke on each subscription; it takes three parameters:
	///     - [`Params`]: JSON-RPC parameters in the subscription call.
	///     - [`PendingSubscriptionSink`]: A pending subscription waiting to be accepted, in order to send out messages
	///       on the subscription
	///     - Context: Any type that can be embedded into the [`RpcModule`].
	///
	/// # Returns
	///
	/// An async block which returns something that implements [`crate::server::IntoSubscriptionCloseResponse`] which
	/// decides what action to take when the subscription ends whether such as to sent out another message
	/// on the subscription stream before closing down it.
	///
	/// NOTE: The return value is ignored if [`PendingSubscriptionSink`] hasn't been called or is unsuccessful, as the subscription
	/// is not allowed to send out subscription notifications before the actual subscription has been established.
	///
	/// This is implemented for `Result<T, E>` and `()`.
	///
	/// It's recommended to use `Result` if you want to propagate the error as special error notification
	/// Another option is to implement [`crate::server::IntoSubscriptionCloseResponse`] if you want customized behaviour.
	///
	/// The error notification has the following format:
	///
	/// ```json
	/// {
	///  "jsonrpc": "2.0",
	///  "method": "<method>",
	///  "params": {
	///    "subscription": "<subscriptionID>",
	///    "error": <your msg>
	///    }
	///  }
	/// }
	/// ```
	///
	/// # Examples
	///
	/// ```no_run
	///
	/// use jsonrpsee_core::server::{RpcModule, SubscriptionSink, SubscriptionMessage};
	/// use jsonrpsee_types::ErrorObjectOwned;
	///
	/// let mut ctx = RpcModule::new(99_usize);
	/// ctx.register_subscription("sub", "notif_name", "unsub", |params, pending, ctx| async move {
	///
	///     let x = match params.one::<usize>() {
	///         Ok(x) => x,
	///         Err(e) => {
	///            pending.reject(ErrorObjectOwned::from(e)).await;
	///            // If the subscription has not been "accepted" then
	///            // the return value will be "ignored" as it's not
	///            // allowed to send out any further notifications on
	///            // on the subscription.
	///            return Ok(());
	///         }
	///     };
	///
	///     // Mark the subscription is accepted after the params has been parsed successful.
	///     // This is actually responds the underlying RPC method call and may fail if the
	///     // connection is closed.
	///     let sink = pending.accept().await?;
	///     let sum = x + (*ctx);
	///
	///     // This will send out an error notification if it fails.
	///     //
	///     // If you need some other behavior implement or custom format of the error field
	///     // you need to manually handle that.
	///     let msg = SubscriptionMessage::from_json(&sum)?;
	///
	///     // This fails only if the connection is closed
	///     sink.send(msg).await?;
	///
	///     Ok(())
	/// });
	/// ```
	pub fn register_subscription<R, F, Fut>(
		&mut self,
		subscribe_method_name: &'static str,
		notif_method_name: &'static str,
		unsubscribe_method_name: &'static str,
		callback: F,
	) -> Result<&mut MethodCallback, Error>
	where
		Context: Send + Sync + 'static,
		F: (Fn(Params<'static>, PendingSubscriptionSink, Arc<Context>) -> Fut) + Send + Sync + Clone + 'static,
		Fut: Future<Output = R> + Send + 'static,
		R: IntoSubscriptionCloseResponse + Send,
	{
		let subscribers = self.verify_and_register_unsubscribe(subscribe_method_name, unsubscribe_method_name)?;
		let ctx = self.ctx.clone();

		// Subscribe
		let callback = {
			self.methods.verify_and_insert(
				subscribe_method_name,
				MethodCallback::Subscription(Arc::new(move |id, params, method_sink, conn| {
					let uniq_sub = SubscriptionKey { conn_id: conn.conn_id, sub_id: conn.id_provider.next_id() };

					// response to the subscription call.
					let (tx, rx) = oneshot::channel();
					let (accepted_tx, accepted_rx) = oneshot::channel();

					let sub_id = uniq_sub.sub_id.clone();
					let method = notif_method_name;

					let sink = PendingSubscriptionSink {
						inner: method_sink.clone(),
						method: notif_method_name,
						subscribers: subscribers.clone(),
						uniq_sub,
						id: id.clone().into_owned(),
						subscribe: tx,
						permit: conn.subscription_permit,
					};

					// The subscription callback is a future from the subscription
					// definition and not the as same when the subscription call has been completed.
					//
					// This runs until the subscription callback has completed.
					let sub_fut = callback(params.into_owned(), sink, ctx.clone());

					tokio::spawn(async move {
						// This will wait for the subscription future to be resolved
						let response = match futures_util::future::try_join(sub_fut.map(|f| Ok(f)), accepted_rx).await {
							Ok((r, _)) => r.into_response(),
							// The accept call failed i.e, the subscription was not accepted.
							Err(_) => return,
						};

						match response {
							SubscriptionCloseResponse::Notif(msg) => {
								let json = sub_message_to_json(msg, SubNotifResultOrError::Result, &sub_id, method);
								let _ = method_sink.send(json).await;
							}
							SubscriptionCloseResponse::NotifErr(msg) => {
								let json = sub_message_to_json(msg, SubNotifResultOrError::Error, &sub_id, method);
								let _ = method_sink.send(json).await;
							}
							SubscriptionCloseResponse::None => (),
						}
					});

					let id = id.clone().into_owned();

					Box::pin(async move {
						match rx.await {
							Ok(msg) => {
								// If the subscription was accepted then send a message
								// to subscription task otherwise rely on the drop impl.
								if msg.is_success() {
									let _ = accepted_tx.send(());
								}
								Ok(msg)
							}
							Err(_) => Err(id),
						}
					})
				})),
			)?
		};

		Ok(callback)
	}

	/// Similar to [`RpcModule::register_subscription`] but a little lower-level API
	/// where handling the subscription is managed the user i.e, polling the subscription
	/// such as spawning a separate task to do so.
	///
	/// This is more efficient as this doesn't require cloning the `params` in the subscription
	/// and it won't send out a close message. Such things are delegated to the user of this API
	///
	/// # Examples
	///
	/// ```no_run
	///
	/// use jsonrpsee_core::server::{RpcModule, SubscriptionSink, SubscriptionMessage};
	/// use jsonrpsee_types::ErrorObjectOwned;
	///
	/// let mut ctx = RpcModule::new(99_usize);
	/// ctx.register_subscription_raw("sub", "notif_name", "unsub", |params, pending, ctx| {
	///
	///     // The params are parsed outside the async block below to avoid cloning the bytes.
	///     let val = match params.one::<usize>() {
	///         Ok(val) => val,
	///         Err(e) => {
	///             // If the subscription has not been "accepted" then
	///             // the return value will be "ignored" as it's not
	///             // allowed to send out any further notifications on
	///             // on the subscription.
	///             tokio::spawn(pending.reject(ErrorObjectOwned::from(e)));
	///             return;
	///         }
	///     };
	///
	///     tokio::spawn(async move {
	///         // Mark the subscription is accepted after the params has been parsed successful.
	///         // This is actually responds the underlying RPC method call and may fail if the
	///         // connection is closed.
	///         let sink = pending.accept().await.unwrap();
	///         let sum = val + (*ctx);
	///
	///         let msg = SubscriptionMessage::from_json(&sum).unwrap();
	///
	///         // This fails only if the connection is closed
	///         sink.send(msg).await.unwrap();
	///     });
	/// });
	/// ```
	///
	pub fn register_subscription_raw<R, F>(
		&mut self,
		subscribe_method_name: &'static str,
		notif_method_name: &'static str,
		unsubscribe_method_name: &'static str,
		callback: F,
	) -> Result<&mut MethodCallback, Error>
	where
		Context: Send + Sync + 'static,
		F: (Fn(Params, PendingSubscriptionSink, Arc<Context>) -> R) + Send + Sync + Clone + 'static,
		R: IntoSubscriptionCloseResponse,
	{
		let subscribers = self.verify_and_register_unsubscribe(subscribe_method_name, unsubscribe_method_name)?;
		let ctx = self.ctx.clone();

		// Subscribe
		let callback = {
			self.methods.verify_and_insert(
				subscribe_method_name,
				MethodCallback::Subscription(Arc::new(move |id, params, method_sink, conn| {
					let uniq_sub = SubscriptionKey { conn_id: conn.conn_id, sub_id: conn.id_provider.next_id() };

					// response to the subscription call.
					let (tx, rx) = oneshot::channel();

					let sink = PendingSubscriptionSink {
						inner: method_sink.clone(),
						method: notif_method_name,
						subscribers: subscribers.clone(),
						uniq_sub,
						id: id.clone().into_owned(),
						subscribe: tx,
						permit: conn.subscription_permit,
					};

					callback(params, sink, ctx.clone());

					let id = id.clone().into_owned();

					Box::pin(async move {
						match rx.await {
							Ok(msg) => Ok(msg),
							Err(_) => Err(id),
						}
					})
				})),
			)?
		};

		Ok(callback)
	}

	/// Helper to verify the subscription can be created
	/// and register the unsubscribe handler.
	fn verify_and_register_unsubscribe(
		&mut self,
		subscribe_method_name: &'static str,
		unsubscribe_method_name: &'static str,
	) -> Result<Subscribers, Error> {
		if subscribe_method_name == unsubscribe_method_name {
			return Err(Error::SubscriptionNameConflict(subscribe_method_name.into()));
		}

		self.methods.verify_method_name(subscribe_method_name)?;
		self.methods.verify_method_name(unsubscribe_method_name)?;

		let subscribers = Subscribers::default();

		// Unsubscribe
		{
			let subscribers = subscribers.clone();
			self.methods.mut_callbacks().insert(
				unsubscribe_method_name,
				MethodCallback::Unsubscription(Arc::new(move |id, params, conn_id, max_response_size| {
					let sub_id = match params.one::<RpcSubscriptionId>() {
						Ok(sub_id) => sub_id,
						Err(_) => {
							tracing::warn!(
								"Unsubscribe call `{}` failed: couldn't parse subscription id={:?} request id={:?}",
								unsubscribe_method_name,
								params,
								id
							);

							return MethodResponse::response(id, ResponsePayload::result(false), max_response_size);
						}
					};

					let key = SubscriptionKey { conn_id, sub_id: sub_id.into_owned() };
					let result = subscribers.lock().remove(&key).is_some();

					if !result {
						tracing::debug!(
							"Unsubscribe call `{}` subscription key={:?} not an active subscription",
							unsubscribe_method_name,
							key,
						);
					}

					MethodResponse::response(id, ResponsePayload::result(result), max_response_size)
				})),
			);
		}

		Ok(subscribers)
	}

	/// Register an alias for an existing_method. Alias uniqueness is enforced.
	pub fn register_alias(&mut self, alias: &'static str, existing_method: &'static str) -> Result<(), Error> {
		self.methods.verify_method_name(alias)?;

		let callback = match self.methods.callbacks.get(existing_method) {
			Some(callback) => callback.clone(),
			None => return Err(Error::MethodNotFound(existing_method.into())),
		};

		self.methods.mut_callbacks().insert(alias, callback);

		Ok(())
	}
}

fn mock_subscription_permit() -> SubscriptionPermit {
	BoundedSubscriptions::new(1).acquire().expect("1 permit should exist; qed")
}<|MERGE_RESOLUTION|>--- conflicted
+++ resolved
@@ -132,13 +132,8 @@
 	Unsubscription,
 	/// Method call.
 	MethodCall,
-<<<<<<< HEAD
-	/// Unknown method.
-	Unknown,
-=======
 	/// The method was not found.
 	NotFound,
->>>>>>> 8a24e245
 }
 
 impl std::fmt::Display for MethodKind {
@@ -146,11 +141,7 @@
 		let s = match self {
 			Self::Subscription => "subscription",
 			Self::MethodCall => "method call",
-<<<<<<< HEAD
-			Self::Unknown => "unknown",
-=======
 			Self::NotFound => "method not found",
->>>>>>> 8a24e245
 			Self::Unsubscription => "unsubscription",
 		};
 
@@ -252,16 +243,6 @@
 	/// `method_name`, but its lifetime bound is `'static`.
 	pub fn method_with_name(&self, method_name: &str) -> Option<(&'static str, &MethodCallback)> {
 		self.callbacks.get_key_value(method_name).map(|(k, v)| (*k, v))
-	}
-
-	/// Returns the kind of the method callback,
-	pub fn method_kind(&self, method_name: &str) -> MethodKind {
-		match self.method(method_name) {
-			None => MethodKind::Unknown,
-			Some(MethodCallback::Async(_)) | Some(MethodCallback::Sync(_)) => MethodKind::MethodCall,
-			Some(MethodCallback::Subscription(_)) => MethodKind::Subscription,
-			Some(MethodCallback::Unsubscription(_)) => MethodKind::Unsubscription,
-		}
 	}
 
 	/// Helper to call a method on the `RPC module` without having to spin up a server.
