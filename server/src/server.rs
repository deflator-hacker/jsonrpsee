// Copyright 2019-2021 Parity Technologies (UK) Ltd.
//
// Permission is hereby granted, free of charge, to any
// person obtaining a copy of this software and associated
// documentation files (the "Software"), to deal in the
// Software without restriction, including without
// limitation the rights to use, copy, modify, merge,
// publish, distribute, sublicense, and/or sell copies of
// the Software, and to permit persons to whom the Software
// is furnished to do so, subject to the following
// conditions:
//
// The above copyright notice and this permission notice
// shall be included in all copies or substantial portions
// of the Software.
//
// THE SOFTWARE IS PROVIDED "AS IS", WITHOUT WARRANTY OF
// ANY KIND, EXPRESS OR IMPLIED, INCLUDING BUT NOT LIMITED
// TO THE WARRANTIES OF MERCHANTABILITY, FITNESS FOR A
// PARTICULAR PURPOSE AND NONINFRINGEMENT. IN NO EVENT
// SHALL THE AUTHORS OR COPYRIGHT HOLDERS BE LIABLE FOR ANY
// CLAIM, DAMAGES OR OTHER LIABILITY, WHETHER IN AN ACTION
// OF CONTRACT, TORT OR OTHERWISE, ARISING FROM, OUT OF OR
// IN CONNECTION WITH THE SOFTWARE OR THE USE OR OTHER
// DEALINGS IN THE SOFTWARE.

use std::error::Error as StdError;
use std::future::Future;
use std::net::{SocketAddr, TcpListener as StdTcpListener};
use std::pin::Pin;
use std::sync::Arc;
use std::task::{Context, Poll};
use std::time::Duration;

use crate::future::{ConnectionGuard, FutureDriver, ServerHandle, StopHandle};
use crate::logger::{Logger, TransportProtocol};
use crate::transport::{http, ws};

use futures_util::future::{BoxFuture, FutureExt};
use futures_util::io::{BufReader, BufWriter};

use hyper::body::HttpBody;
use jsonrpsee_core::id_providers::RandomIntegerIdProvider;

use jsonrpsee_core::server::helpers::MethodResponse;
use jsonrpsee_core::server::host_filtering::AllowHosts;
use jsonrpsee_core::server::rpc_module::Methods;
use jsonrpsee_core::traits::IdProvider;
use jsonrpsee_core::{http_helpers, Error, TEN_MB_SIZE_BYTES};

use soketto::handshake::http::is_upgrade_request;
use tokio::net::{TcpListener, TcpStream, ToSocketAddrs};
use tokio::sync::{watch, OwnedSemaphorePermit};
use tokio_util::compat::TokioAsyncReadCompatExt;
use tower::layer::util::Identity;
use tower::{Layer, Service};
use tracing::{instrument, Instrument};

/// Default maximum connections allowed.
const MAX_CONNECTIONS: u32 = 100;

/// JSON RPC server.
pub struct Server<B = Identity, L = ()> {
	listener: TcpListener,
	cfg: Settings,
	logger: L,
	id_provider: Arc<dyn IdProvider>,
	service_builder: tower::ServiceBuilder<B>,
}

impl<L> std::fmt::Debug for Server<L> {
	fn fmt(&self, f: &mut std::fmt::Formatter<'_>) -> std::fmt::Result {
		f.debug_struct("Server")
			.field("listener", &self.listener)
			.field("cfg", &self.cfg)
			.field("id_provider", &self.id_provider)
			.finish()
	}
}

impl<B, L> Server<B, L> {
	/// Returns socket address to which the server is bound.
	pub fn local_addr(&self) -> Result<SocketAddr, Error> {
		self.listener.local_addr().map_err(Into::into)
	}
}

impl<B, U, L> Server<B, L>
where
	L: Logger,
	B: Layer<TowerService<L>> + Send + 'static,
	<B as Layer<TowerService<L>>>::Service: Send
		+ Service<
			hyper::Request<hyper::Body>,
			Response = hyper::Response<U>,
			Error = Box<(dyn StdError + Send + Sync + 'static)>,
		>,
	<<B as Layer<TowerService<L>>>::Service as Service<hyper::Request<hyper::Body>>>::Future: Send,
	U: HttpBody + Send + 'static,
	<U as HttpBody>::Error: Send + Sync + StdError,
	<U as HttpBody>::Data: Send,
{
	/// Start responding to connections requests.
	///
	/// This will run on the tokio runtime until the server is stopped or the `ServerHandle` is dropped.
	pub fn start(mut self, methods: impl Into<Methods>) -> Result<ServerHandle, Error> {
		let methods = methods.into();
		let (stop_tx, stop_rx) = watch::channel(());

		let stop_handle = StopHandle::new(stop_rx);

		match self.cfg.tokio_runtime.take() {
			Some(rt) => rt.spawn(self.start_inner(methods, stop_handle)),
			None => tokio::spawn(self.start_inner(methods, stop_handle)),
		};

		Ok(ServerHandle::new(stop_tx))
	}

	async fn start_inner(self, methods: Methods, stop_handle: StopHandle) {
		let max_request_body_size = self.cfg.max_request_body_size;
		let max_response_body_size = self.cfg.max_response_body_size;
		let max_log_length = self.cfg.max_log_length;
		let allow_hosts = self.cfg.allow_hosts;
		let logger = self.logger;
		let batch_requests_supported = self.cfg.batch_requests_supported;
		let id_provider = self.id_provider;

		let mut id: u32 = 0;
		let connection_guard = ConnectionGuard::new(self.cfg.max_connections as usize);
		let mut connections = FutureDriver::default();
		let mut incoming = Monitored::new(Incoming(self.listener), &stop_handle);

		loop {
			match connections.select_with(&mut incoming).await {
				Ok((socket, remote_addr)) => {
					let data = ProcessConnection {
						remote_addr,
						methods: methods.clone(),
						allow_hosts: allow_hosts.clone(),
						max_request_body_size,
						max_response_body_size,
						max_log_length,
						batch_requests_supported,
						id_provider: id_provider.clone(),
						ping_interval: self.cfg.ping_interval,
						stop_handle: stop_handle.clone(),
						conn_id: id,
						logger: logger.clone(),
						max_connections: self.cfg.max_connections,
						enable_http: self.cfg.enable_http,
						enable_ws: self.cfg.enable_ws,
						buffer_capacity: self.cfg.buffer_capacity,
					};
					process_connection(&self.service_builder, &connection_guard, data, socket, &mut connections);
					id = id.wrapping_add(1);
				}
				Err(MonitoredError::Selector(err)) => {
					tracing::error!("Error while awaiting a new connection: {:?}", err);
				}
				Err(MonitoredError::Shutdown) => break,
			}
		}

		connections.await;
	}
}

/// JSON-RPC Websocket server settings.
#[derive(Debug, Clone)]
struct Settings {
	/// Maximum size in bytes of a request.
	max_request_body_size: u32,
	/// Maximum size in bytes of a response.
	max_response_body_size: u32,
	/// Maximum number of incoming connections allowed.
	max_connections: u32,
	/// Max length for logging for requests and responses
	///
	/// Logs bigger than this limit will be truncated.
	max_log_length: u32,
	/// Host filtering.
	allow_hosts: AllowHosts,
	/// Whether batch requests are supported by this server or not.
	batch_requests_supported: bool,
	/// Custom tokio runtime to run the server on.
	tokio_runtime: Option<tokio::runtime::Handle>,
	/// The interval at which `Ping` frames are submitted.
	ping_interval: Duration,
	/// Enable HTTP.
	enable_http: bool,
	/// Enable WS.
	enable_ws: bool,
	/// Number of messages that server is allowed `buffer` until backpressure kicks in.
	buffer_capacity: u32,
}

impl Default for Settings {
	fn default() -> Self {
		Self {
			max_request_body_size: TEN_MB_SIZE_BYTES,
			max_response_body_size: TEN_MB_SIZE_BYTES,
			max_log_length: 4096,
			max_connections: MAX_CONNECTIONS,
			batch_requests_supported: true,
			allow_hosts: AllowHosts::Any,
			tokio_runtime: None,
			ping_interval: Duration::from_secs(60),
			enable_http: true,
			enable_ws: true,
			buffer_capacity: 1024,
		}
	}
}

/// Builder to configure and create a JSON-RPC server
#[derive(Debug)]
pub struct Builder<B = Identity, L = ()> {
	settings: Settings,
	logger: L,
	id_provider: Arc<dyn IdProvider>,
	service_builder: tower::ServiceBuilder<B>,
}

impl Default for Builder {
	fn default() -> Self {
		Builder {
			settings: Settings::default(),
			logger: (),
			id_provider: Arc::new(RandomIntegerIdProvider),
			service_builder: tower::ServiceBuilder::new(),
		}
	}
}

impl Builder {
	/// Create a default server builder.
	pub fn new() -> Self {
		Self::default()
	}
}

impl<B, L> Builder<B, L> {
	/// Set the maximum size of a request body in bytes. Default is 10 MiB.
	pub fn max_request_body_size(mut self, size: u32) -> Self {
		self.settings.max_request_body_size = size;
		self
	}

	/// Set the maximum size of a response body in bytes. Default is 10 MiB.
	pub fn max_response_body_size(mut self, size: u32) -> Self {
		self.settings.max_response_body_size = size;
		self
	}

	/// Set the maximum number of connections allowed. Default is 100.
	pub fn max_connections(mut self, max: u32) -> Self {
		self.settings.max_connections = max;
		self
	}

	/// Enables or disables support of [batch requests](https://www.jsonrpc.org/specification#batch).
	/// By default, support is enabled.
	pub fn batch_requests_supported(mut self, supported: bool) -> Self {
		self.settings.batch_requests_supported = supported;
		self
	}

	/// Add a logger to the builder [`Logger`](../jsonrpsee_core/logger/trait.Logger.html).
	///
	/// ```
	/// use std::{time::Instant, net::SocketAddr};
	///
	/// use jsonrpsee_server::logger::{Logger, HttpRequest, MethodKind, Params, TransportProtocol};
	/// use jsonrpsee_server::ServerBuilder;
	///
	/// #[derive(Clone)]
	/// struct MyLogger;
	///
	/// impl Logger for MyLogger {
	///     type Instant = Instant;
	///
	///     fn on_connect(&self, remote_addr: SocketAddr, request: &HttpRequest, transport: TransportProtocol) {
	///          println!("[MyLogger::on_call] remote_addr: {:?}, headers: {:?}, transport: {}", remote_addr, request, transport);
	///     }
	///
	///     fn on_request(&self, transport: TransportProtocol) -> Self::Instant {
	///          Instant::now()
	///     }
	///
	///     fn on_call(&self, method_name: &str, params: Params, kind: MethodKind, transport: TransportProtocol) {
	///          println!("[MyLogger::on_call] method: '{}' params: {:?}, kind: {:?}, transport: {}", method_name, params, kind, transport);
	///     }
	///
	///     fn on_result(&self, method_name: &str, success: bool, started_at: Self::Instant, transport: TransportProtocol) {
	///          println!("[MyLogger::on_result] '{}', worked? {}, time elapsed {:?}, transport: {}", method_name, success, started_at.elapsed(), transport);
	///     }
	///
	///     fn on_response(&self, result: &str, started_at: Self::Instant, transport: TransportProtocol) {
	///          println!("[MyLogger::on_response] result: {}, time elapsed {:?}, transport: {}", result, started_at.elapsed(), transport);
	///     }
	///
	///     fn on_disconnect(&self, remote_addr: SocketAddr, transport: TransportProtocol) {
	///          println!("[MyLogger::on_disconnect] remote_addr: {:?}, transport: {}", remote_addr, transport);
	///     }
	/// }
	///
	/// let builder = ServerBuilder::new().set_logger(MyLogger);
	/// ```
	pub fn set_logger<T: Logger>(self, logger: T) -> Builder<B, T> {
		Builder {
			settings: self.settings,
			logger,
			id_provider: self.id_provider,
			service_builder: self.service_builder,
		}
	}

	/// Configure a custom [`tokio::runtime::Handle`] to run the server on.
	///
	/// Default: [`tokio::spawn`]
	pub fn custom_tokio_runtime(mut self, rt: tokio::runtime::Handle) -> Self {
		self.settings.tokio_runtime = Some(rt);
		self
	}

	/// Configure the interval at which pings are submitted.
	///
	/// This option is used to keep the connection alive, and is just submitting `Ping` frames,
	/// without making any assumptions about when a `Pong` frame should be received.
	///
	/// Default: 60 seconds.
	///
	/// # Examples
	///
	/// ```rust
	/// use std::time::Duration;
	/// use jsonrpsee_server::ServerBuilder;
	///
	/// // Set the ping interval to 10 seconds.
	/// let builder = ServerBuilder::default().ping_interval(Duration::from_secs(10));
	/// ```
	pub fn ping_interval(mut self, interval: Duration) -> Self {
		self.settings.ping_interval = interval;
		self
	}

	/// Configure custom `subscription ID` provider for the server to use
	/// to when getting new subscription calls.
	///
	/// You may choose static dispatch or dynamic dispatch because
	/// `IdProvider` is implemented for `Box<T>`.
	///
	/// Default: [`RandomIntegerIdProvider`].
	///
	/// # Examples
	///
	/// ```rust
	/// use jsonrpsee_server::{ServerBuilder, RandomStringIdProvider, IdProvider};
	///
	/// // static dispatch
	/// let builder1 = ServerBuilder::default().set_id_provider(RandomStringIdProvider::new(16));
	///
	/// // or dynamic dispatch
	/// let builder2 = ServerBuilder::default().set_id_provider(Box::new(RandomStringIdProvider::new(16)));
	/// ```
	///
	pub fn set_id_provider<I: IdProvider + 'static>(mut self, id_provider: I) -> Self {
		self.id_provider = Arc::new(id_provider);
		self
	}

	/// Sets host filtering.
	pub fn set_host_filtering(mut self, allow: AllowHosts) -> Self {
		self.settings.allow_hosts = allow;
		self
	}

	/// Configure a custom [`tower::ServiceBuilder`] middleware for composing layers to be applied to the RPC service.
	///
	/// Default: No tower layers are applied to the RPC service.
	///
	/// # Examples
	///
	/// ```rust
	///
	/// use std::time::Duration;
	/// use std::net::SocketAddr;
	///
	/// #[tokio::main]
	/// async fn main() {
	///     let builder = tower::ServiceBuilder::new().timeout(Duration::from_secs(2));
	///
	///     let server = jsonrpsee_server::ServerBuilder::new()
	///         .set_middleware(builder)
	///         .build("127.0.0.1:0".parse::<SocketAddr>().unwrap())
	///         .await
	///         .unwrap();
	/// }
	/// ```
	pub fn set_middleware<T>(self, service_builder: tower::ServiceBuilder<T>) -> Builder<T, L> {
		Builder { settings: self.settings, logger: self.logger, id_provider: self.id_provider, service_builder }
	}

	/// Configure the server to only serve JSON-RPC HTTP requests.
	///
	/// Default: both http and ws are enabled.
	pub fn http_only(mut self) -> Self {
		self.settings.enable_http = true;
		self.settings.enable_ws = false;
		self
	}

	/// Configure the server to only serve JSON-RPC WebSocket requests.
	///
	/// That implies that server just denies HTTP requests which isn't a WebSocket upgrade request
	///
	/// Default: both http and ws are enabled.
	pub fn ws_only(mut self) -> Self {
		self.settings.enable_http = false;
		self.settings.enable_ws = true;
		self
	}

<<<<<<< HEAD
	/// Configure the max number of messages that can be buffered
	///
	/// If this limit is exceeded the connection will be closed.
	pub fn set_buffer_size(mut self, c: u32) -> Self {
		self.settings.buffer_capacity = c;
=======
	/// Set maximum length for logging calls and responses.
	///
	/// Logs bigger than this limit will be truncated.
	pub fn set_max_logging_length(mut self, max: u32) -> Self {
		self.settings.max_log_length = max;
>>>>>>> a3ba8bfd
		self
	}

	/// Finalize the configuration of the server. Consumes the [`Builder`].
	///
	/// ```rust
	/// #[tokio::main]
	/// async fn main() {
	///   let listener = std::net::TcpListener::bind("127.0.0.1:0").unwrap();
	///   let occupied_addr = listener.local_addr().unwrap();
	///   let addrs: &[std::net::SocketAddr] = &[
	///       occupied_addr,
	///       "127.0.0.1:0".parse().unwrap(),
	///   ];
	///   assert!(jsonrpsee_server::ServerBuilder::default().build(occupied_addr).await.is_err());
	///   assert!(jsonrpsee_server::ServerBuilder::default().build(addrs).await.is_ok());
	/// }
	/// ```
	///
	pub async fn build(self, addrs: impl ToSocketAddrs) -> Result<Server<B, L>, Error> {
		let listener = TcpListener::bind(addrs).await?;

		Ok(Server {
			listener,
			cfg: self.settings,
			logger: self.logger,
			id_provider: self.id_provider,
			service_builder: self.service_builder,
		})
	}

	/// Finalizes the configuration of the server with customized TCP settings on the socket.
	///
	///
	/// ```rust
	/// use jsonrpsee_server::ServerBuilder;
	/// use socket2::{Domain, Socket, Type};
	/// use std::time::Duration;
	///
	/// #[tokio::main]
	/// async fn main() {
	///   let addr = "127.0.0.1:0".parse().unwrap();
	///   let domain = Domain::for_address(addr);
	///   let socket = Socket::new(domain, Type::STREAM, None).unwrap();
	///   socket.set_nonblocking(true).unwrap();
	///
	///   let address = addr.into();
	///   socket.bind(&address).unwrap();
	///
	///   socket.listen(4096).unwrap();
	///
	///   let server = ServerBuilder::new().build_from_tcp(socket).unwrap();
	/// }
	/// ```
	pub fn build_from_tcp(self, listener: impl Into<StdTcpListener>) -> Result<Server<B, L>, Error> {
		let listener = TcpListener::from_std(listener.into())?;

		Ok(Server {
			listener,
			cfg: self.settings,
			logger: self.logger,
			id_provider: self.id_provider,
			service_builder: self.service_builder,
		})
	}
}

pub(crate) enum MethodResult {
	JustLogger(MethodResponse),
	SendAndLogger(MethodResponse),
}

impl MethodResult {
	pub(crate) fn as_inner(&self) -> &MethodResponse {
		match &self {
			Self::JustLogger(r) => r,
			Self::SendAndLogger(r) => r,
		}
	}

	pub(crate) fn into_inner(self) -> MethodResponse {
		match self {
			Self::JustLogger(r) => r,
			Self::SendAndLogger(r) => r,
		}
	}
}

/// Data required by the server to handle requests.
#[derive(Debug, Clone)]
pub(crate) struct ServiceData<L: Logger> {
	/// Remote server address.
	pub(crate) remote_addr: SocketAddr,
	/// Registered server methods.
	pub(crate) methods: Methods,
	/// Access control.
	pub(crate) allow_hosts: AllowHosts,
	/// Max request body size.
	pub(crate) max_request_body_size: u32,
	/// Max response body size.
	pub(crate) max_response_body_size: u32,
	/// Max length for logging for request and response
	///
	/// Logs bigger than this limit will be truncated.
	pub(crate) max_log_length: u32,
	/// Whether batch requests are supported by this server or not.
	pub(crate) batch_requests_supported: bool,
	/// Subscription ID provider.
	pub(crate) id_provider: Arc<dyn IdProvider>,
	/// Ping interval
	pub(crate) ping_interval: Duration,
	/// Stop handle.
	pub(crate) stop_handle: StopHandle,
	/// Connection ID
	pub(crate) conn_id: u32,
	/// Logger.
	pub(crate) logger: L,
	/// Handle to hold a `connection permit`.
	pub(crate) conn: Arc<OwnedSemaphorePermit>,
	/// Enable HTTP.
	pub(crate) enable_http: bool,
	/// Enable WS.
	pub(crate) enable_ws: bool,
	/// Bounded channel capacity.
	pub(crate) buffer_capacity: u32,
}

/// JsonRPSee service compatible with `tower`.
///
/// # Note
/// This is similar to [`hyper::service::service_fn`].
#[derive(Debug, Clone)]
pub struct TowerService<L: Logger> {
	inner: ServiceData<L>,
}

impl<L: Logger> hyper::service::Service<hyper::Request<hyper::Body>> for TowerService<L> {
	type Response = hyper::Response<hyper::Body>;

	// The following associated type is required by the `impl<B, U, L: Logger> Server<B, L>` bounds.
	// It satisfies the server's bounds when the `tower::ServiceBuilder<B>` is not set (ie `B: Identity`).
	type Error = Box<dyn StdError + Send + Sync + 'static>;

	type Future = Pin<Box<dyn Future<Output = Result<Self::Response, Self::Error>> + Send>>;

	/// Opens door for back pressure implementation.
	fn poll_ready(&mut self, _: &mut Context) -> Poll<Result<(), Self::Error>> {
		Poll::Ready(Ok(()))
	}

	fn call(&mut self, request: hyper::Request<hyper::Body>) -> Self::Future {
		tracing::trace!("{:?}", request);

		let host = match http_helpers::read_header_value(request.headers(), hyper::header::HOST) {
			Some(host) => host,
			None if request.version() == hyper::Version::HTTP_2 => match request.uri().host() {
				Some(host) => host,
				None => return async move { Ok(http::response::malformed()) }.boxed(),
			},
			None => return async move { Ok(http::response::malformed()) }.boxed(),
		};

		if let Err(e) = self.inner.allow_hosts.verify(host) {
			tracing::warn!("Denied request: {}", e);
			return async { Ok(http::response::host_not_allowed()) }.boxed();
		}

		let is_upgrade_request = is_upgrade_request(&request);

		if self.inner.enable_ws && is_upgrade_request {
			let mut server = soketto::handshake::http::Server::new();

			let response = match server.receive_request(&request) {
				Ok(response) => {
					self.inner.logger.on_connect(self.inner.remote_addr, &request, TransportProtocol::WebSocket);
					let data = self.inner.clone();

					tokio::spawn(
						async move {
							let upgraded = match hyper::upgrade::on(request).await {
								Ok(u) => u,
								Err(e) => {
									tracing::warn!("Could not upgrade connection: {}", e);
									return;
								}
							};

							let stream = BufReader::new(BufWriter::new(upgraded.compat()));
							let mut ws_builder = server.into_builder(stream);
							ws_builder.set_max_message_size(data.max_request_body_size as usize);
							let (sender, receiver) = ws_builder.finish();

							let _ = ws::background_task::<L>(sender, receiver, data).await;
						}
						.in_current_span(),
					);

					response.map(|()| hyper::Body::empty())
				}
				Err(e) => {
					tracing::error!("Could not upgrade connection: {}", e);
					hyper::Response::new(hyper::Body::from(format!("Could not upgrade connection: {}", e)))
				}
			};

			async { Ok(response) }.boxed()
		} else if self.inner.enable_http && !is_upgrade_request {
			// The request wasn't an upgrade request; let's treat it as a standard HTTP request:
			let data = http::HandleRequest {
				methods: self.inner.methods.clone(),
				max_request_body_size: self.inner.max_request_body_size,
				max_response_body_size: self.inner.max_response_body_size,
				max_log_length: self.inner.max_log_length,
				batch_requests_supported: self.inner.batch_requests_supported,
				logger: self.inner.logger.clone(),
				conn: self.inner.conn.clone(),
				remote_addr: self.inner.remote_addr,
			};

			self.inner.logger.on_connect(self.inner.remote_addr, &request, TransportProtocol::Http);

			Box::pin(http::handle_request(request, data).map(Ok))
		} else {
			Box::pin(async { http::response::denied() }.map(Ok))
		}
	}
}

/// This is a glorified select listening for new messages, while also checking the `stop_receiver` signal.
struct Monitored<'a, F> {
	future: F,
	stop_monitor: &'a StopHandle,
}

impl<'a, F> Monitored<'a, F> {
	fn new(future: F, stop_monitor: &'a StopHandle) -> Self {
		Monitored { future, stop_monitor }
	}
}

enum MonitoredError<E> {
	Shutdown,
	Selector(E),
}

struct Incoming(TcpListener);

impl<'a> Future for Monitored<'a, Incoming> {
	type Output = Result<(TcpStream, SocketAddr), MonitoredError<std::io::Error>>;

	fn poll(self: Pin<&mut Self>, cx: &mut Context) -> Poll<Self::Output> {
		let this = Pin::into_inner(self);

		if this.stop_monitor.shutdown_requested() {
			return Poll::Ready(Err(MonitoredError::Shutdown));
		}

		this.future.0.poll_accept(cx).map_err(MonitoredError::Selector)
	}
}

impl<'a, 'f, F, T, E> Future for Monitored<'a, Pin<&'f mut F>>
where
	F: Future<Output = Result<T, E>>,
{
	type Output = Result<T, MonitoredError<E>>;

	fn poll(self: Pin<&mut Self>, cx: &mut Context) -> Poll<Self::Output> {
		let this = Pin::into_inner(self);

		if this.stop_monitor.shutdown_requested() {
			return Poll::Ready(Err(MonitoredError::Shutdown));
		}

		this.future.poll_unpin(cx).map_err(MonitoredError::Selector)
	}
}

struct ProcessConnection<L> {
	/// Remote server address.
	remote_addr: SocketAddr,
	/// Registered server methods.
	methods: Methods,
	/// Access control.
	allow_hosts: AllowHosts,
	/// Max request body size.
	max_request_body_size: u32,
	/// Max response body size.
	max_response_body_size: u32,
	/// Max length for logging for request and response
	///
	/// Logs bigger than this limit will be truncated.
	max_log_length: u32,
	/// Whether batch requests are supported by this server or not.
	batch_requests_supported: bool,
	/// Subscription ID provider.
	id_provider: Arc<dyn IdProvider>,
	/// Ping interval
	ping_interval: Duration,
	/// Stop handle.
	stop_handle: StopHandle,
	/// Max connections,
	max_connections: u32,
	/// Connection ID
	conn_id: u32,
	/// Logger.
	logger: L,
	/// Allow JSON-RPC HTTP requests.
	enable_http: bool,
	/// Allow JSON-RPC WS request and WS upgrade requests.
	enable_ws: bool,
	/// ...
	buffer_capacity: u32,
}

#[instrument(name = "connection", skip_all, fields(remote_addr = %cfg.remote_addr, conn_id = %cfg.conn_id), level = "INFO")]
fn process_connection<'a, L: Logger, B, U>(
	service_builder: &tower::ServiceBuilder<B>,
	connection_guard: &ConnectionGuard,
	cfg: ProcessConnection<L>,
	socket: TcpStream,
	connections: &mut FutureDriver<BoxFuture<'a, ()>>,
) where
	B: Layer<TowerService<L>> + Send + 'static,
	<B as Layer<TowerService<L>>>::Service: Send
		+ Service<
			hyper::Request<hyper::Body>,
			Response = hyper::Response<U>,
			Error = Box<(dyn StdError + Send + Sync + 'static)>,
		>,
	<<B as Layer<TowerService<L>>>::Service as Service<hyper::Request<hyper::Body>>>::Future: Send,
	U: HttpBody + Send + 'static,
	<U as HttpBody>::Error: Send + Sync + StdError,
	<U as HttpBody>::Data: Send,
{
	if let Err(e) = socket.set_nodelay(true) {
		tracing::warn!("Could not set NODELAY on socket: {:?}", e);
		return;
	}

	let conn = match connection_guard.try_acquire() {
		Some(conn) => conn,
		None => {
			tracing::warn!("Too many connections. Please try again later.");
			connections.add(http::reject_connection(socket).in_current_span().boxed());
			return;
		}
	};

	let max_conns = cfg.max_connections as usize;
	let curr_conns = max_conns - connection_guard.available_connections();
	tracing::info!("Accepting new connection {}/{}", curr_conns, max_conns);

	let tower_service = TowerService {
		inner: ServiceData {
			remote_addr: cfg.remote_addr,
			methods: cfg.methods,
			allow_hosts: cfg.allow_hosts,
			max_request_body_size: cfg.max_request_body_size,
			max_response_body_size: cfg.max_response_body_size,
			max_log_length: cfg.max_log_length,
			batch_requests_supported: cfg.batch_requests_supported,
			id_provider: cfg.id_provider,
			ping_interval: cfg.ping_interval,
			stop_handle: cfg.stop_handle.clone(),
			conn_id: cfg.conn_id,
			logger: cfg.logger,
			conn: Arc::new(conn),
			enable_http: cfg.enable_http,
			enable_ws: cfg.enable_ws,
			buffer_capacity: cfg.buffer_capacity,
		},
	};

	let service = service_builder.service(tower_service);

	connections.add(Box::pin(try_accept_connection(socket, service, cfg.stop_handle).in_current_span()));
}

// Attempts to create a HTTP connection from a socket.
async fn try_accept_connection<S, Bd>(socket: TcpStream, service: S, mut stop_handle: StopHandle)
where
	S: Service<hyper::Request<hyper::Body>, Response = hyper::Response<Bd>> + Send + 'static,
	S::Error: Into<Box<dyn std::error::Error + Send + Sync>>,
	S::Future: Send,
	Bd: HttpBody + Send + 'static,
	<Bd as HttpBody>::Error: Send + Sync + StdError,
	<Bd as HttpBody>::Data: Send,
{
	let conn = hyper::server::conn::Http::new().serve_connection(socket, service).with_upgrades();

	tokio::pin!(conn);

	tokio::select! {
		res = &mut conn => {
			if let Err(e) = res {
				tracing::warn!("HTTP serve connection failed {:?}", e);
			}
		}
		_ = stop_handle.shutdown() => {
			conn.graceful_shutdown();
		}
	}
}<|MERGE_RESOLUTION|>--- conflicted
+++ resolved
@@ -422,19 +422,18 @@
 		self
 	}
 
-<<<<<<< HEAD
 	/// Configure the max number of messages that can be buffered
 	///
 	/// If this limit is exceeded the connection will be closed.
 	pub fn set_buffer_size(mut self, c: u32) -> Self {
 		self.settings.buffer_capacity = c;
-=======
+	}
+
 	/// Set maximum length for logging calls and responses.
 	///
 	/// Logs bigger than this limit will be truncated.
 	pub fn set_max_logging_length(mut self, max: u32) -> Self {
 		self.settings.max_log_length = max;
->>>>>>> a3ba8bfd
 		self
 	}
 
