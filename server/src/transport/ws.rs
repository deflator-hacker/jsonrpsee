use std::sync::Arc;
use std::time::{Duration, Instant};

use crate::middleware::rpc::{Context, RpcServiceT};
use crate::server::{handle_rpc_call, ServiceData};
use crate::PingConfig;

use futures_util::future::{self, Either, Fuse};
use futures_util::io::{BufReader, BufWriter};
<<<<<<< HEAD
use futures_util::{Future, FutureExt, StreamExt};
=======
use futures_util::stream::FuturesOrdered;
use futures_util::{Future, FutureExt, StreamExt, TryStreamExt};
>>>>>>> 10cf1b5d
use hyper::upgrade::Upgraded;
use jsonrpsee_core::server::helpers::MethodSink;
use jsonrpsee_core::Error;
use jsonrpsee_types::error::{reject_too_big_request, ErrorCode};
use jsonrpsee_types::Id;
use soketto::connection::Error as SokettoError;
use soketto::data::ByteSlice125;

use tokio::sync::{mpsc, oneshot};
use tokio_stream::wrappers::{IntervalStream, ReceiverStream};
use tokio_util::compat::Compat;
pub(crate) type Sender = soketto::Sender<BufReader<BufWriter<Compat<Upgraded>>>>;
pub(crate) type Receiver = soketto::Receiver<BufReader<BufWriter<Compat<Upgraded>>>>;

<<<<<<< HEAD
=======
type Notif<'a> = Notification<'a, Option<&'a JsonRawValue>>;

enum Incoming {
	Data(Vec<u8>),
	Pong,
}

>>>>>>> 10cf1b5d
pub(crate) async fn send_message(sender: &mut Sender, response: String) -> Result<(), Error> {
	sender.send_text_owned(response).await?;
	sender.flush().await.map_err(Into::into)
}

pub(crate) async fn send_ping(sender: &mut Sender) -> Result<(), Error> {
	tracing::debug!("Send ping");
	// Submit empty slice as "optional" parameter.
	let slice: &[u8] = &[];
	// Byte slice fails if the provided slice is larger than 125 bytes.
	let byte_slice = ByteSlice125::try_from(slice).expect("Empty slice should fit into ByteSlice125");
	sender.send_ping(byte_slice).await?;
	sender.flush().await.map_err(Into::into)
}

pub(crate) struct BackgroundTaskParams<S> {
	pub(crate) other: ServiceData,
	pub(crate) ws_sender: Sender,
	pub(crate) ws_receiver: Receiver,
	pub(crate) rpc_service: S,
	pub(crate) sink: MethodSink,
	pub(crate) rx: mpsc::Receiver<String>,
	pub(crate) ctx: Context,
	pub(crate) pending_calls_completed: mpsc::Receiver<()>,
}

pub(crate) async fn background_task<S>(params: BackgroundTaskParams<S>)
where
	for<'a> S: RpcServiceT<'a> + Send + Sync + 'static,
{
	let BackgroundTaskParams { other, ws_sender, mut ws_receiver, rpc_service, sink, rx, ctx, pending_calls_completed } =
		params;

<<<<<<< HEAD
=======
pub(crate) async fn background_task<L: Logger>(sender: Sender, receiver: Receiver, svc: ServiceData<L>) {
>>>>>>> 10cf1b5d
	let ServiceData {
		max_request_body_size,
		max_response_body_size,
		batch_requests_config,
		stop_handle,
		ping_config,
		conn_id,
		conn,
		..
	} = other;

	let (conn_tx, conn_rx) = oneshot::channel();

	// Spawn another task that sends out the responses on the Websocket.
	let send_task_handle = tokio::spawn(send_task(rx, ws_sender, ping_config.ping_interval(), conn_rx));

	let stopped = stop_handle.clone().shutdown();
	let params = Arc::new((rpc_service, ctx));

	tokio::pin!(stopped);

	let ws_stream = futures_util::stream::unfold(receiver, |mut receiver| async {
		let mut data = Vec::new();
		match receiver.receive(&mut data).await {
			Ok(soketto::Incoming::Data(_)) => Some((Ok(Incoming::Data(data)), receiver)),
			Ok(soketto::Incoming::Pong(_)) => Some((Ok(Incoming::Pong), receiver)),
			Ok(soketto::Incoming::Closed(_)) | Err(SokettoError::Closed) => None,
			// The closing reason is already logged by `soketto` trace log level.
			// Return the `Closed` error to avoid logging unnecessary warnings on clean shutdown.
			Err(e) => Some((Err(e), receiver)),
		}
	});

<<<<<<< HEAD
		match try_recv(&mut ws_receiver, &mut data, stopped, ping_config).await {
=======
	tokio::pin!(ws_stream);

	let result = loop {
		let data = match try_recv(&mut ws_stream, stopped, ping_config).await {
>>>>>>> 10cf1b5d
			Receive::Shutdown => break Ok(Shutdown::Stopped),
			Receive::Ok(data, stop) => {
				stopped = stop;
				data
			}
			Receive::Err(err, stop) => {
				stopped = stop;

				match err {
					SokettoError::Closed => {
						tracing::debug!("WS transport: remote peer terminated the connection: {}", conn_id);
						break Ok(Shutdown::ConnectionClosed);
					}
					SokettoError::MessageTooLarge { current, maximum } => {
						tracing::debug!(
							"WS transport error: request length: {} exceeded max limit: {} bytes",
							current,
							maximum
						);
						if sink.send_error(Id::Null, reject_too_big_request(max_request_body_size)).await.is_err() {
							break Ok(Shutdown::ConnectionClosed);
						}

						continue;
					}
					err => {
						tracing::debug!("WS transport error: {}; terminate connection: {}", err, conn_id);
						break Err(err);
					}
				};
			}
		};

<<<<<<< HEAD
		let params = params.clone();
		let data = std::mem::take(&mut data);
		let sink = sink.clone();

		tokio::spawn(async move {
			let first_non_whitespace = data.iter().enumerate().take(128).find(|(_, byte)| !byte.is_ascii_whitespace());

			let (idx, is_single) = match first_non_whitespace {
				Some((start, b'{')) => (start, true),
				Some((start, b'[')) => (start, false),
				_ => {
					_ = sink.send_error(Id::Null, ErrorCode::ParseError.into()).await;
					return;
				}
			};

			if let Some(rp) = handle_rpc_call(
				&data[idx..],
				is_single,
				batch_requests_config,
				max_response_body_size,
				&params.0,
				&params.1,
			)
			.await
			{
				if !rp.is_subscription {
					_ = sink.send(rp.result).await;
				}
			}
		});
=======
		tokio::spawn(execute_unchecked_call(params.clone(), data, pending_calls.clone()));
>>>>>>> 10cf1b5d
	};

	drop(params);

	// Drive all running methods to completion.
	// **NOTE** Do not return early in this function. This `await` needs to run to guarantee
	// proper drop behaviour.
<<<<<<< HEAD
	graceful_shutdown(result, pending_calls_completed, ws_receiver, data, conn_tx, send_task_handle).await;
=======
	drop(pending_calls);
	graceful_shutdown(result, pending_calls_completed, ws_stream, conn_tx, send_task_handle).await;
>>>>>>> 10cf1b5d

	drop(conn);
	drop(stop_handle);
}

/// A task that waits for new messages via the `rx channel` and sends them out on the `WebSocket`.
async fn send_task(
	rx: mpsc::Receiver<String>,
	mut ws_sender: Sender,
	ping_interval: Duration,
	stop: oneshot::Receiver<()>,
) {
	// Interval to send out continuously `pings`.
	let mut ping_interval = tokio::time::interval(ping_interval);
	// This returns immediately so make sure it doesn't resolve before the ping_interval has been elapsed.
	ping_interval.tick().await;

	let ping_interval = IntervalStream::new(ping_interval);
	let rx = ReceiverStream::new(rx);

	tokio::pin!(ping_interval, rx, stop);

	// Received messages from the WebSocket.
	let mut rx_item = rx.next();
	let next_ping = ping_interval.next();
	let mut futs = future::select(next_ping, stop);

	loop {
		// Ensure select is cancel-safe by fetching and storing the `rx_item` that did not finish yet.
		// Note: Although, this is cancel-safe already, avoid using `select!` macro for future proofing.
		match future::select(rx_item, futs).await {
			// Received message.
			Either::Left((Some(response), not_ready)) => {
				// If websocket message send fail then terminate the connection.
				if let Err(err) = send_message(&mut ws_sender, response).await {
					tracing::debug!("WS transport error: send failed: {}", err);
					break;
				}

				rx_item = rx.next();
				futs = not_ready;
			}

			// Nothing else to receive.
			Either::Left((None, _)) => {
				break;
			}

			// Handle timer intervals.
			Either::Right((Either::Left((_instant, _stopped)), next_rx)) => {
				stop = _stopped;
				if let Err(err) = send_ping(&mut ws_sender).await {
					tracing::debug!("WS transport error: send ping failed: {}", err);
					break;
				}

				rx_item = next_rx;
				futs = future::select(ping_interval.next(), stop);
			}
			Either::Right((Either::Right((_stopped, _)), _)) => {
				// server has stopped
				break;
			}
		}
	}

	// Terminate connection and send close message.
	let _ = ws_sender.close().await;
	rx.close();
}

enum Receive<S> {
	Shutdown,
	Err(SokettoError, S),
	Ok(Vec<u8>, S),
}

/// Attempts to read data from WebSocket fails if the server was stopped.
async fn try_recv<T, S>(ws_stream: &mut T, mut stopped: S, ping_config: PingConfig) -> Receive<S>
where
	S: Future<Output = ()> + Unpin,
	T: StreamExt<Item = Result<Incoming, SokettoError>> + Unpin,
{
	let mut last_active = Instant::now();

	let inactivity_check =
		Box::pin(ping_config.inactive_limit().map(|d| tokio::time::sleep(d).fuse()).unwrap_or_else(Fuse::terminated));
	let mut futs = futures_util::future::select(ws_stream.next(), inactivity_check);

	loop {
		match futures_util::future::select(futs, stopped).await {
			// The connection is closed.
			Either::Left((Either::Left((None, _)), _)) => break Receive::Shutdown,
			// The message has been received, we are done
			Either::Left((Either::Left((Some(Ok(Incoming::Data(d))), _)), s)) => break Receive::Ok(d, s),
			// Got a pong response, update our "last seen" timestamp.
			Either::Left((Either::Left((Some(Ok(Incoming::Pong)), inactive)), s)) => {
				last_active = Instant::now();
				stopped = s;
				futs = futures_util::future::select(ws_stream.next(), inactive);
			}
			// Received an error, terminate the connection.
			Either::Left((Either::Left((Some(Err(e)), _)), s)) => break Receive::Err(e, s),
			// Max inactivity timeout fired, check if the connection has been idle too long.
			Either::Left((Either::Right((_instant, rcv)), s)) => {
				let inactive_limit_exceeded =
					ping_config.inactive_limit().map_or(false, |duration| last_active.elapsed() > duration);

				if inactive_limit_exceeded {
					break Receive::Err(SokettoError::Closed, s);
				}

				stopped = s;
				// use really large duration instead of Duration::MAX to
				// solve the panic issue with interval initialization
				let inactivity_check = Box::pin(
					ping_config.inactive_limit().map(|d| tokio::time::sleep(d).fuse()).unwrap_or_else(Fuse::terminated),
				);
				futs = futures_util::future::select(rcv, inactivity_check);
			}
			// Server has been stopped.
			Either::Right(_) => break Receive::Shutdown,
		}
	}
}

#[derive(Debug, Copy, Clone)]
pub(crate) enum Shutdown {
	Stopped,
	ConnectionClosed,
}

/// Enforce a graceful shutdown.
///
/// This will return once the connection has been terminated or all pending calls have been executed.
async fn graceful_shutdown<S>(
	result: Result<Shutdown, SokettoError>,
	pending_calls: mpsc::Receiver<()>,
	ws_stream: S,
	mut conn_tx: oneshot::Sender<()>,
	send_task_handle: tokio::task::JoinHandle<()>,
) where
	S: StreamExt<Item = Result<Incoming, SokettoError>> + Unpin,
{
	let pending_calls = ReceiverStream::new(pending_calls);

	if let Ok(Shutdown::Stopped) = result {
		let graceful_shutdown = pending_calls.for_each(|_| async {});
		let disconnect = ws_stream.try_for_each(|_| async { Ok(()) });

		tokio::select! {
			_ = graceful_shutdown => {}
			res = disconnect => {
				if let Err(err) = res {
					tracing::warn!("Graceful shutdown terminated because of error: `{err}`");
				}
			}
			_ = conn_tx.closed() => {}
		}
	}

	// Send a message to close down the "send task".
	_ = conn_tx.send(());
	// Ensure that send task has been closed.
	_ = send_task_handle.await;
}<|MERGE_RESOLUTION|>--- conflicted
+++ resolved
@@ -7,12 +7,7 @@
 
 use futures_util::future::{self, Either, Fuse};
 use futures_util::io::{BufReader, BufWriter};
-<<<<<<< HEAD
-use futures_util::{Future, FutureExt, StreamExt};
-=======
-use futures_util::stream::FuturesOrdered;
 use futures_util::{Future, FutureExt, StreamExt, TryStreamExt};
->>>>>>> 10cf1b5d
 use hyper::upgrade::Upgraded;
 use jsonrpsee_core::server::helpers::MethodSink;
 use jsonrpsee_core::Error;
@@ -27,16 +22,11 @@
 pub(crate) type Sender = soketto::Sender<BufReader<BufWriter<Compat<Upgraded>>>>;
 pub(crate) type Receiver = soketto::Receiver<BufReader<BufWriter<Compat<Upgraded>>>>;
 
-<<<<<<< HEAD
-=======
-type Notif<'a> = Notification<'a, Option<&'a JsonRawValue>>;
-
 enum Incoming {
 	Data(Vec<u8>),
 	Pong,
 }
 
->>>>>>> 10cf1b5d
 pub(crate) async fn send_message(sender: &mut Sender, response: String) -> Result<(), Error> {
 	sender.send_text_owned(response).await?;
 	sender.flush().await.map_err(Into::into)
@@ -67,13 +57,9 @@
 where
 	for<'a> S: RpcServiceT<'a> + Send + Sync + 'static,
 {
-	let BackgroundTaskParams { other, ws_sender, mut ws_receiver, rpc_service, sink, rx, ctx, pending_calls_completed } =
+	let BackgroundTaskParams { other, ws_sender, ws_receiver, rpc_service, sink, rx, ctx, pending_calls_completed } =
 		params;
 
-<<<<<<< HEAD
-=======
-pub(crate) async fn background_task<L: Logger>(sender: Sender, receiver: Receiver, svc: ServiceData<L>) {
->>>>>>> 10cf1b5d
 	let ServiceData {
 		max_request_body_size,
 		max_response_body_size,
@@ -95,7 +81,7 @@
 
 	tokio::pin!(stopped);
 
-	let ws_stream = futures_util::stream::unfold(receiver, |mut receiver| async {
+	let ws_stream = futures_util::stream::unfold(ws_receiver, |mut receiver| async {
 		let mut data = Vec::new();
 		match receiver.receive(&mut data).await {
 			Ok(soketto::Incoming::Data(_)) => Some((Ok(Incoming::Data(data)), receiver)),
@@ -107,14 +93,10 @@
 		}
 	});
 
-<<<<<<< HEAD
-		match try_recv(&mut ws_receiver, &mut data, stopped, ping_config).await {
-=======
 	tokio::pin!(ws_stream);
 
 	let result = loop {
 		let data = match try_recv(&mut ws_stream, stopped, ping_config).await {
->>>>>>> 10cf1b5d
 			Receive::Shutdown => break Ok(Shutdown::Stopped),
 			Receive::Ok(data, stop) => {
 				stopped = stop;
@@ -148,9 +130,7 @@
 			}
 		};
 
-<<<<<<< HEAD
 		let params = params.clone();
-		let data = std::mem::take(&mut data);
 		let sink = sink.clone();
 
 		tokio::spawn(async move {
@@ -180,22 +160,13 @@
 				}
 			}
 		});
-=======
-		tokio::spawn(execute_unchecked_call(params.clone(), data, pending_calls.clone()));
->>>>>>> 10cf1b5d
 	};
-
-	drop(params);
 
 	// Drive all running methods to completion.
 	// **NOTE** Do not return early in this function. This `await` needs to run to guarantee
 	// proper drop behaviour.
-<<<<<<< HEAD
-	graceful_shutdown(result, pending_calls_completed, ws_receiver, data, conn_tx, send_task_handle).await;
-=======
-	drop(pending_calls);
+	drop(params);
 	graceful_shutdown(result, pending_calls_completed, ws_stream, conn_tx, send_task_handle).await;
->>>>>>> 10cf1b5d
 
 	drop(conn);
 	drop(stop_handle);
